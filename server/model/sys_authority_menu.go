--- conflicted
+++ resolved
@@ -6,7 +6,7 @@
 
 type SysMenu struct {
 	SysBaseMenu
-	MenuID      string    `json:"menuId"`
+	MenuId      string    `json:"MenuId"`
 	AuthorityId string    `json:"-"`
 	Children    []SysMenu `json:"children"`
 }
@@ -14,43 +14,35 @@
 // @title    AddMenuAuthority
 // @description   为角色增加menu树
 // @auth                     （2020/04/05  20:22 ）
-// @param     FileMd5         string
-// @param     FileName        string
-// @param     FilePath        string
+// @param     menus           []SysBaseMenu
+// @param     authorityId     string
 // @return                    error
 func (m *SysMenu) AddMenuAuthority(menus []SysBaseMenu, authorityId string) (err error) {
 	var auth SysAuthority
 	auth.AuthorityId = authorityId
 	auth.SysBaseMenus = menus
-	auth.SetMuneAuthority()
-	return nil
+	err = auth.SetMuneAuthority()
+	return err
 }
 
-<<<<<<< HEAD
 // @title    GetMenuAuthority
 // @description   查看当前角色树
 // @auth                     （2020/04/05  20:22 ）
-// @param     FileMd5         string
-// @param     FileName        string
-// @param     FilePath        string
-// @return                    error
-func (m *SysMenu) GetMenuAuthority(authorityId string) (err error, menus []SysMenu) {
-	err = global.GVA_DB.Where("authority_id = ?", authorityId).Find(&menus).Error
-	return err, menus
-=======
-// 查看当前角色树
+// @param     authorityId     string
+// @return    err             error
+// @return    menus           []SysBaseMenu
 func (m *SysMenu) GetMenuAuthority(authorityId string) (err error, menus []SysBaseMenu) {
 	var a SysAuthority
 	err = global.GVA_DB.Preload("SysBaseMenus").Where("authority_id = ?", authorityId).First(&a).Error
 	return err, a.SysBaseMenus
->>>>>>> 39f256b4
 }
 
 // @title    GetMenuTree
 // @description   获取动态菜单树
 // @auth                     （2020/04/05  20:22 ）
-// @param     newPassword     string
+// @param     authorityId     string
 // @return    err             error
+// @return    menus           []SysMenu
 func (m *SysMenu) GetMenuTree(authorityId string) (err error, menus []SysMenu) {
 	SQLstatement := "SELECT authority_menu.created_at,authority_menu.updated_at,authority_menu.deleted_at,authority_menu.menu_level,authority_menu.parent_id,authority_menu.path,authority_menu.`name`,authority_menu.hidden,authority_menu.component,authority_menu.title,authority_menu.icon,authority_menu.sort,authority_menu.menu_id,authority_menu.authority_id FROM authority_menu WHERE authority_menu.authority_id = ? AND authority_menu.parent_id = ?"
 
@@ -61,18 +53,14 @@
 	return err, menus
 }
 
-<<<<<<< HEAD
 // @title    getChildrenList
 // @description   获取子菜单
 // @auth                     （2020/04/05  20:22 ）
-// @param     newPassword     string
+// @param     menu            *SysMenu
+// @param     SQLstatement    string
 // @return    err             error
-func getChildrenList(menu *SysMenu) (err error) {
-	err = global.GVA_DB.Where("authority_id = ? AND parent_id = ?", menu.AuthorityId, menu.MenuId).Order("sort", true).Find(&menu.Children).Error
-=======
 func getChildrenList(menu *SysMenu, SQLstatement string) (err error) {
-	err = global.GVA_DB.Raw(SQLstatement, menu.AuthorityId, menu.MenuID).Scan(&menu.Children).Error
->>>>>>> 39f256b4
+	err = global.GVA_DB.Raw(SQLstatement, menu.AuthorityId, menu.MenuId).Scan(&menu.Children).Error
 	for i := 0; i < len(menu.Children); i++ {
 		err = getChildrenList(&menu.Children[i], SQLstatement)
 	}
