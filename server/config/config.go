package config

type Server struct {
	JWT     JWT     `mapstructure:"jwt" json:"jwt" yaml:"jwt"`
	Zap     Zap     `mapstructure:"zap" json:"zap" yaml:"zap"`
	Redis   Redis   `mapstructure:"redis" json:"redis" yaml:"redis"`
	Email   Email   `mapstructure:"email" json:"email" yaml:"email"`
	Casbin  Casbin  `mapstructure:"casbin" json:"casbin" yaml:"casbin"`
	System  System  `mapstructure:"system" json:"system" yaml:"system"`
	Captcha Captcha `mapstructure:"captcha" json:"captcha" yaml:"captcha"`
	// gorm
	Mysql Mysql `mapstructure:"mysql" json:"mysql" yaml:"mysql"`
	// oss
<<<<<<< HEAD
	Local     Local     `mapstructure:"local" json:"local" yaml:"local"`
	Qiniu     Qiniu     `mapstructure:"qiniu" json:"qiniu" yaml:"qiniu"`
	AliyunOSS AliyunOSS `mapstructure:"aliyun-oss" json:"aliyunOSS" yaml:"aliyun-oss"`
	Excel     Excel     `mapstructure:"excel" json:"excel" yaml:"excel"`
=======
	Local Local `mapstructure:"local" json:"local" yaml:"local"`
	Qiniu Qiniu `mapstructure:"qiniu" json:"qiniu" yaml:"qiniu"`
	TencentCOS TencentCOS `mapstructure:"tencent-cos" json:"tencentCOS" yaml:"tencent-cos"`
	Excel Excel `mapstructure:"excel" json:"excel" yaml:"excel"`
>>>>>>> bca54282
}<|MERGE_RESOLUTION|>--- conflicted
+++ resolved
@@ -11,15 +11,9 @@
 	// gorm
 	Mysql Mysql `mapstructure:"mysql" json:"mysql" yaml:"mysql"`
 	// oss
-<<<<<<< HEAD
 	Local     Local     `mapstructure:"local" json:"local" yaml:"local"`
 	Qiniu     Qiniu     `mapstructure:"qiniu" json:"qiniu" yaml:"qiniu"`
 	AliyunOSS AliyunOSS `mapstructure:"aliyun-oss" json:"aliyunOSS" yaml:"aliyun-oss"`
-	Excel     Excel     `mapstructure:"excel" json:"excel" yaml:"excel"`
-=======
-	Local Local `mapstructure:"local" json:"local" yaml:"local"`
-	Qiniu Qiniu `mapstructure:"qiniu" json:"qiniu" yaml:"qiniu"`
 	TencentCOS TencentCOS `mapstructure:"tencent-cos" json:"tencentCOS" yaml:"tencent-cos"`
 	Excel Excel `mapstructure:"excel" json:"excel" yaml:"excel"`
->>>>>>> bca54282
 }