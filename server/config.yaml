--- conflicted
+++ resolved
@@ -30,13 +30,8 @@
 
 # redis configuration
 redis:
-<<<<<<< HEAD
     addr: %{redis_address}
     passwprd: %{redis_password}
-=======
-    addr: '127.0.0.1:6379'
-    password: ''
->>>>>>> 2acbde21
     db: 0
 
 # system configuration
