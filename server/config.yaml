# Gin-Vue-Admin Global Configuration

# casbin configuration
casbin:
    model-path: './resource/rbac_model.conf'

# jwt configuration
jwt:
    signing-key: 'qmPlus'

# mysql connect configuration
mysql:
    username: root
    password: 'xxxxx'
    path: 'xxxxxx:3306'
    db-name: 'qmPlus'
    config: 'charset=utf8&parseTime=True&loc=Local'
    max-idle-conns: 10
    max-open-conns: 10
    log-mode: false

#sqlite 配置
sqlite:
    path: db.db
    log-mode: true
    config: 'loc=Asia/Shanghai'

# oss configuration

# 请自行七牛申请对应的 公钥 私钥 bucket 和 域名地址
qiniu:
<<<<<<< HEAD
    access-key: '25j8dYBZ2wuiy0yhwShytjZDTX662b8xiFguwxzZ'
    secret-key: 'pgdbqEsf7ooZh7W3xokP833h3dZ_VecFXPDeG5JY'
    bucket: 'qm-plus-img'
    img-path: 'http://qmplusimg.henrongyi.top'

=======
    access-key: '25j8dYB****************guwxzZ'
    secret-key: 'pgdbqE****************VecFXPDeG5JY'
    bucket: '*******'
    img-path: '*******'
>>>>>>> 4153eb94
# redis configuration
redis:
    addr: '127.0.0.1:6379'
    password: ''
    db: 0

# system configuration
system:
    use-multipoint: false
    env: 'public'  # Change to "develop" to skip authentication for development mode
    addr: 8888
    db-type: "mysql"  # support mysql/sqlite

# captcha configuration
captcha:
    key-long: 6
    img-width: 240
    img-height: 80

# logger configuration
log:
    prefix: '[GIN-VUE-ADMIN]'
    log-file: true
    stdout: 'DEBUG'
    file: 'DEBUG'

# operation record configuration
operation:
    skip-paths:
        - '/base/login'
        - '/base/register'
        - '/sysOperationRecord/getSysOperationRecordList'
        - '/sysOperationRecord/deleteSysOperationRecord'<|MERGE_RESOLUTION|>--- conflicted
+++ resolved
@@ -11,8 +11,8 @@
 # mysql connect configuration
 mysql:
     username: root
-    password: 'xxxxx'
-    path: 'xxxxxx:3306'
+    password: 'Aa@6447985'
+    path: '127.0.0.1:3306'
     db-name: 'qmPlus'
     config: 'charset=utf8&parseTime=True&loc=Local'
     max-idle-conns: 10
@@ -29,18 +29,11 @@
 
 # 请自行七牛申请对应的 公钥 私钥 bucket 和 域名地址
 qiniu:
-<<<<<<< HEAD
     access-key: '25j8dYBZ2wuiy0yhwShytjZDTX662b8xiFguwxzZ'
     secret-key: 'pgdbqEsf7ooZh7W3xokP833h3dZ_VecFXPDeG5JY'
     bucket: 'qm-plus-img'
     img-path: 'http://qmplusimg.henrongyi.top'
 
-=======
-    access-key: '25j8dYB****************guwxzZ'
-    secret-key: 'pgdbqE****************VecFXPDeG5JY'
-    bucket: '*******'
-    img-path: '*******'
->>>>>>> 4153eb94
 # redis configuration
 redis:
     addr: '127.0.0.1:6379'
