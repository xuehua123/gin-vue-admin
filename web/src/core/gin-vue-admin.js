/*
 * gin-vue-admin web框架组
 *
 * */
// 加载网站配置文件夹
import { register } from './global'

export default {
  install: (app) => {
    register(app)
<<<<<<< HEAD
    console.log(
        `%c gva启动完成 %c 当前版本V2.4.6 Apache%c`,
        'background:#35495e ; padding: 1px; border-radius: 3px 0 0 3px;  color: #fff',
        'background:#007aff ;padding: 1px 5px; border-radius: 0 3px 3px 0;  color: #fff; font-weight: bold;',
        'background:transparent'
    )
    console.log(`欢迎使用 %c Gin-Vue-Admin %c 
%c 微信 %c shouzi_1994 %c 
%c  QQ群 %c 622360840 %c 
  `,
        'background:#007aff ;padding: 1px 5px; border-radius: 3px;  color: #fff; font-weight: bold;margin-bottom:4px;',
        'background:transparent',
        'background:#35495e ; padding: 1px; border-radius: 3px 0 0 3px;  color: #fff',
        'background:#007aff ;padding: 1px 5px; border-radius: 0 3px 3px 0;  color: #fff; font-weight: bold;;margin-bottom:4px;',
        'background:transparent',
        'background:#35495e ; padding: 1px; border-radius: 3px 0 0 3px;  color: #fff',
        'background:#007aff ;padding: 1px 5px; border-radius: 0 3px 3px 0;  color: #fff; font-weight: bold;;margin-bottom:4px;',
        'background:transparent')
=======
    console.log(`
       欢迎使用 Gin-Vue-Admin
       当前版本:V2.4.6 Beta
       加群方式:微信：shouzi_1994 QQ群：622360840
       默认自动化文档地址:http://127.0.0.1:${import.meta.env.VITE_SERVER_PORT}/swagger/index.html
       默认前端文件运行地址:http://127.0.0.1:${import.meta.env.VITE_CLI_PORT}
       如果项目让您获得了收益，希望您能请团队喝杯可乐:https://www.gin-vue-admin.com/docs/coffee
    `)
  }
>>>>>>> da644038
}<|MERGE_RESOLUTION|>--- conflicted
+++ resolved
@@ -8,26 +8,6 @@
 export default {
   install: (app) => {
     register(app)
-<<<<<<< HEAD
-    console.log(
-        `%c gva启动完成 %c 当前版本V2.4.6 Apache%c`,
-        'background:#35495e ; padding: 1px; border-radius: 3px 0 0 3px;  color: #fff',
-        'background:#007aff ;padding: 1px 5px; border-radius: 0 3px 3px 0;  color: #fff; font-weight: bold;',
-        'background:transparent'
-    )
-    console.log(`欢迎使用 %c Gin-Vue-Admin %c 
-%c 微信 %c shouzi_1994 %c 
-%c  QQ群 %c 622360840 %c 
-  `,
-        'background:#007aff ;padding: 1px 5px; border-radius: 3px;  color: #fff; font-weight: bold;margin-bottom:4px;',
-        'background:transparent',
-        'background:#35495e ; padding: 1px; border-radius: 3px 0 0 3px;  color: #fff',
-        'background:#007aff ;padding: 1px 5px; border-radius: 0 3px 3px 0;  color: #fff; font-weight: bold;;margin-bottom:4px;',
-        'background:transparent',
-        'background:#35495e ; padding: 1px; border-radius: 3px 0 0 3px;  color: #fff',
-        'background:#007aff ;padding: 1px 5px; border-radius: 0 3px 3px 0;  color: #fff; font-weight: bold;;margin-bottom:4px;',
-        'background:transparent')
-=======
     console.log(`
        欢迎使用 Gin-Vue-Admin
        当前版本:V2.4.6 Beta
@@ -37,5 +17,4 @@
        如果项目让您获得了收益，希望您能请团队喝杯可乐:https://www.gin-vue-admin.com/docs/coffee
     `)
   }
->>>>>>> da644038
 }